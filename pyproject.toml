--- conflicted
+++ resolved
@@ -39,13 +39,8 @@
   "pytest",
   "mypy",
   "ruff",
-<<<<<<< HEAD
-  "types-PyYAML",
-  "types-requests"
-=======
   "types-requests",
   "types-PyYAML",
->>>>>>> 49f0980c
 ]
 
 [project.urls]
