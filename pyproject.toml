[project]
name = "mal-simulator"
version = "0.1.1"
authors = [
  { name="Andrei Buhaiu", email="buhaiu@kth.se" },
  { name="Joakim Loxdal", email="loxdal@kth.se" },
  { name="Jakob Nyberg", email="jaknyb@kth.se" },
  { name="Nikolaos Kakouros", email="nkak@kth.se" }

]
description = "A MAL compliant simulator."
readme = "README.md"
requires-python = ">=3.10"
dependencies = [
  "py2neo>=2021.2.3",
<<<<<<< HEAD
  "python-jsonschema-objects>=0.4.1",
  "mal-toolbox==0.3.3",
  "numpy>=1.21.4",
  "pettingzoo>=1.24.2",
  "gymnasium==1.0",
=======
  "mal-toolbox>=0.3,<0.4",
>>>>>>> 785c0c91
  "PyYAML>=6.0.1"
]
license = {text = "Apache Software License"}
keywords = ["mal"]
classifiers = [
    "Development Status :: 3 - Alpha",
    "Intended Audience :: Science/Research",
    "Programming Language :: Python :: 3",
    "License :: OSI Approved :: Apache Software License",
    "Operating System :: OS Independent",
    "Topic :: Scientific/Engineering"
]

[project.optional-dependencies]
ml = [
  "numpy>=1.21.4",
  "pettingzoo>=1.24.2",
  "gymnasium==1.0",
]
dev = [
  "pytest",
  "mypy",
  "ruff",
]

[project.urls]
"Homepage" = "https://github.com/mal-lang/mal-simulator"
"Bug Tracker" = "https://github.com/mal-lang/mal-simulator/issues"
"Repository" = "https://github.com/mal-lang/mal-simulator"


[project.scripts]
malsim = "malsim.__main__:main"

[build-system]
requires = ["setuptools>=61.0"]
build-backend = "setuptools.build_meta"

[tool.setuptools.packages.find]
include = ["malsim*"]

[tool.setuptools.package-data]
maltoolbox = ["tests*"]

[tool.pytest.ini_options]
pythonpath = ['.']<|MERGE_RESOLUTION|>--- conflicted
+++ resolved
@@ -13,15 +13,7 @@
 requires-python = ">=3.10"
 dependencies = [
   "py2neo>=2021.2.3",
-<<<<<<< HEAD
-  "python-jsonschema-objects>=0.4.1",
-  "mal-toolbox==0.3.3",
-  "numpy>=1.21.4",
-  "pettingzoo>=1.24.2",
-  "gymnasium==1.0",
-=======
   "mal-toolbox>=0.3,<0.4",
->>>>>>> 785c0c91
   "PyYAML>=6.0.1"
 ]
 license = {text = "Apache Software License"}
